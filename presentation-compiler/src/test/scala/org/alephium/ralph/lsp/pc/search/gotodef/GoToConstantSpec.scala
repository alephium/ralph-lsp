--- conflicted
+++ resolved
@@ -98,11 +98,7 @@
 
   "constant exists locally" when {
     "strict-parseable" in {
-<<<<<<< HEAD
-      goToDefinitionStrict()(
-=======
       goToDefinition()(
->>>>>>> a36a80bf
         """
           |Contract Child() {
           |
