--- conflicted
+++ resolved
@@ -40,40 +40,6 @@
                     fileURI: Gen[URI] = genFileURI()): Gen[SourceCodeState.UnCompiled] =
     for {
       code <- code
-<<<<<<< HEAD
-    } yield
-      SourceCodeState.Parsed(
-        fileURI = fileURI,
-        code = code,
-        contracts = Seq.empty, // TODO: generate these
-        imports = Seq.empty
-      )
-
-  def genParsedOrCompiled(code: Gen[String] = genCode): Gen[SourceCodeState.ParsedState] =
-    Gen.oneOf(
-      genParsed(code),
-      genCompiled(code)
-    )
-
-  def genErrorSource(code: Gen[String] = genCode): Gen[SourceCodeState.ErrorSource] =
-    for {
-      fileURI <- genFileURI()
-      code <- code
-      errors <- genErrors(code)
-      parsed <- Gen.option(genParsed(Gen.const(code)))
-    } yield
-      SourceCodeState.ErrorSource(
-        fileURI = fileURI,
-        code = code,
-        errors = errors,
-        previous = parsed
-      )
-
-  /** Failed access state only */
-  def genFailedAccess(fileURI: Gen[URI] = genFileURI()): Gen[SourceCodeState.ErrorAccess] =
-    for {
-=======
->>>>>>> d9f57cf7
       fileURI <- fileURI
     } yield
       SourceCodeState.UnCompiled(
