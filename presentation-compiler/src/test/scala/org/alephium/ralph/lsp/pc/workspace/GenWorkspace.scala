--- conflicted
+++ resolved
@@ -2,7 +2,6 @@
 
 import org.alephium.ralph.lsp.{FileIO, GenCommon}
 import org.alephium.ralph.lsp.GenCommon._
-<<<<<<< HEAD
 import org.alephium.ralph.lsp.pc.sourcecode.{GenSourceCode, SourceCodeState}
 import org.alephium.ralph.lsp.pc.workspace.build.{RalphcConfig, WorkspaceBuild}
 import org.alephium.ralph.lsp.pc.workspace.build.BuildDependencies
@@ -10,10 +9,8 @@
 import org.alephium.ralph.lsp.pc.workspace.build.RalphcConfig.RalphcCompiledConfig
 import org.alephium.ralphc.Config
 import org.scalacheck.{Arbitrary, Gen}
-=======
 import org.alephium.ralph.lsp.pc.sourcecode.GenSourceCode._
 import org.scalacheck.Gen
->>>>>>> d9f57cf7
 
 import java.net.URI
 
@@ -22,95 +19,12 @@
   def genCreated(directory: Gen[URI] = GenCommon.genFolderURI()): Gen[WorkspaceState.Created] =
     directory map WorkspaceState.Created
 
-<<<<<<< HEAD
-  def genRalphcCompiledConfig(workspaceURI: URI): Gen[RalphcCompiledConfig] = {
-    val workspacePath = Paths.get(workspaceURI)
-    for {
-      compilerOptions <- genCompilerOptions()
-      contractPath <- genFolder().map(workspacePath.resolve)
-      artifactPath <- genFolder().map(workspacePath.resolve)
-    } yield
-      Config(
-        compilerOptions = compilerOptions,
-        contractPath = contractPath,
-        artifactPath = artifactPath
-      )
-  }
-
-  def genBuildCompiled(): Gen[BuildCompiled] =
-    for {
-      workspacePath <- genFolder()
-      compiledConfig <- genRalphcCompiledConfig(workspacePath.toUri)
-    } yield
-      BuildCompiled(
-        buildURI = workspacePath.resolve(WorkspaceBuild.BUILD_FILE_NAME).toUri,
-        code = RalphcConfig.write(compiledConfig),
-        config = compiledConfig,
-        dependencies = BuildDependencies.empty
-      )
-
-  def genInitialised(): Gen[WorkspaceState.Created] =
-    for {
-      workspaceURI <- genFolder()
-    } yield WorkspaceState.Created(workspaceURI.toUri)
-
-  def genUnCompiled(sourceCode: Gen[List[SourceCodeState]] = Gen.listOf(GenSourceCode.genSourceCode())): Gen[WorkspaceState.UnCompiled] =
-    for {
-      build <- genBuildCompiled()
-      sourceCode <- sourceCode
-    } yield
-      WorkspaceState.UnCompiled(
-        build = build,
-        sourceCode = sourceCode.to(ArraySeq)
-      )
-
-  def genParsed(sourceCode: Gen[List[SourceCodeState.Parsed]] = Gen.listOf(GenSourceCode.genParsed())): Gen[WorkspaceState.Parsed] =
-    for {
-      config <- genBuildCompiled()
-      sourceCode <- sourceCode
-    } yield
-      WorkspaceState.Parsed(
-        build = config,
-        sourceCode = sourceCode.to(ArraySeq)
-      )
-
-  def genErrored(sourceCode: Gen[List[SourceCodeState.Parsed]] = Gen.listOf(GenSourceCode.genParsed())): Gen[WorkspaceState.Errored] =
-    for {
-      sourceCode <- sourceCode
-      errors <- Gen.sequence(sourceCode.map(parsed => genErrors(parsed.code)))
-      parsed <- GenWorkspace.genParsed()
-    } yield
-      WorkspaceState.Errored(
-        sourceCode = sourceCode.to(ArraySeq),
-        workspaceErrors = errors.asScala.flatten.to(ArraySeq),
-        parsed = parsed
-      )
-
-  def genCompiled(sourceCode: Gen[List[SourceCodeState.Parsed]] = Gen.listOf(GenSourceCode.genParsed())): Gen[WorkspaceState.Compiled] =
-    for {
-      sourceCode <- sourceCode
-      parsed <- GenWorkspace.genParsed()
-    } yield
-      WorkspaceState.Compiled(
-        sourceCode = sourceCode.to(ArraySeq),
-        parsed = parsed
-      )
-
-  def genWorkspace(): Gen[WorkspaceState] =
-    Gen.oneOf(
-      genInitialised(),
-      genUnCompiled(),
-      genParsed(),
-      genErrored(),
-      genCompiled(),
-=======
   def persist[W <: WorkspaceState.SourceAware](workspace: W,
                                                code: Gen[String] = genGoodCode()): W = {
     FileIO.createDirectories(workspace.workspaceURI)
     persistAll(
       sourceCode = workspace.sourceCode,
       code = code
->>>>>>> d9f57cf7
     )
     workspace
   }
