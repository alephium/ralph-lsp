--- conflicted
+++ resolved
@@ -13,165 +13,9 @@
 class SourceCodeSpec extends AnyWordSpec with Matchers with MockFactory with ScalaCheckDrivenPropertyChecks {
 
   "parse" should {
-<<<<<<< HEAD
-    "not access compiler" when {
-      // compiler should not get accessed
-      def testNoCompilerAccess(currentState: SourceCodeState) = {
-        implicit val compiler: CompilerAccess =
-          null
-
-        // execute parse
-        val newState = SourceCode.parse(currentState)
-
-        // expect same state to get returned without accessing the compiler
-        newState shouldBe currentState
-      }
-
-      "source-code is already parsed" in {
-        // State: source test.ral is already parsed
-        val parsedState =
-          SourceCodeState.Parsed(
-            fileURI = URI.create("./test.ral"),
-            code = "blah",
-            contracts = Seq.empty,
-            Seq.empty
-          )
-
-        testNoCompilerAccess(parsedState)
-      }
-
-      "source-code is already compiled" in {
-        // State: source test.ral is already compiled
-        val compiledState =
-          SourceCodeState.Compiled(
-            fileURI = URI.create("./test.ral"),
-            code = "blah",
-            compiledCode = Seq.empty,
-            parsed = null
-          )
-
-        testNoCompilerAccess(compiledState)
-      }
-    }
-
-    "return errored state" when {
-      "un-compiled state returns an error" in {
-        val fileURI =
-          URI.create("some_file")
-
-        val code =
-          "code"
-
-        // error returned from the compiler
-        val expectedError =
-          StringError("some error")
-
-        implicit val compiler: CompilerAccess =
-          mock[CompilerAccess]
-
-        // parseContracts should only be called once (not go into recursion) and error is reported to the user
-        (compiler.parseContracts _)
-          .expects(code)
-          .returns(Left(expectedError))
-          .once()
-
-        // code is un-compiled
-        val state =
-          SourceCodeState.UnCompiled(
-            fileURI = fileURI,
-            code = code
-          )
-
-        val newState = SourceCode.parse(state)
-
-        // expect error state with the origin code
-        newState shouldBe
-          SourceCodeState.ErrorSource(
-            fileURI = fileURI,
-            code = code,
-            errors = Seq(expectedError),
-            previous = None
-          )
-      }
-
-      "existing failed state, returns another failed state for unable to access file on disk" in {
-        forAll(genFailedAccess()) {
-          failedAccessState =>
-            implicit val compiler: CompilerAccess =
-              CompilerAccess.ralphc
-
-            // the fileURI does not exists, so expect a failed state.
-            val newState = SourceCode.parse(failedAccessState)
-
-            // expect error state with the origin code
-            newState.fileURI shouldBe failedAccessState.fileURI
-            newState shouldBe a[SourceCodeState.ErrorAccess]
-        }
-      }
-    }
-
-    "transform to source-code to parsed state" when {
-      "failed access state returns a success" in {
-        forAll(genFailedAccess()) {
-          failedState =>
-            implicit val compiler: CompilerAccess =
-              mock[CompilerAccess]
-
-            val code = "some code"
-
-            // Code is read from disk (once)
-            (compiler.getSourceCode _)
-              .expects(failedState.fileURI)
-              .returns(Right(code))
-              .once()
-
-            // Code is parsed (once)
-            (compiler.parseContracts _)
-              .expects(code)
-              .returns(Right(Seq.empty))
-              .once()
-
-            // successfully parses the code
-            val newState = SourceCode.parse(failedState)
-
-            // expect error state with the origin code
-            newState shouldBe
-              SourceCodeState.Parsed(
-                fileURI = failedState.fileURI,
-                code = code,
-                contracts = Seq.empty,
-                imports = Seq.empty
-              )
-        }
-      }
-    }
-
-    "return the same state" when {
-      "source code is errored" in {
-        forAll(genErrorSource()) {
-          failedState =>
-            // compiler does not get accessed
-            implicit val compiler: CompilerAccess =
-              null
-
-            val newState = SourceCode.parse(failedState)
-
-            // expect error state remains unchanged.
-            // The code didn't change so will the error.
-            newState shouldBe failedState
-        }
-      }
-    }
-
-    "handle std imports" in {
-      val stdInterfaces = StdInterface.buildStdInterfaces.right.get
-        forAll(genFileURI(), Gen.someOf(stdInterfaces)) {
-          case (fileUri, interfaces)  =>
-=======
     "handle std imports" in {
       forAll(genFileURI(), Gen.someOf(StdInterface.stdInterfaces)) {
         case (fileUri, interfaces) =>
->>>>>>> d9f57cf7
           implicit val compiler: CompilerAccess = CompilerAccess.ralphc
           implicit val file: FileAccess = FileAccess.disk
 
@@ -184,11 +28,7 @@
 
           parsed shouldBe a[SourceCodeState.Parsed]
 
-<<<<<<< HEAD
-            parsed.asInstanceOf[SourceCodeState.Parsed].imports.map(_.name.value).toSet shouldBe interfaces.map(_._1).toSet
-=======
-          parsed.asInstanceOf[SourceCodeState.Parsed].imports.keys shouldBe interfaces.map(_._1).toSet
->>>>>>> d9f57cf7
+          parsed.asInstanceOf[SourceCodeState.Parsed].imports.map(_.name.value).toSet shouldBe interfaces.map(_._1).toSet
       }
     }
   }
