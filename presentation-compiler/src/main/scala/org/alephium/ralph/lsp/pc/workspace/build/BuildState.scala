--- conflicted
+++ resolved
@@ -31,12 +31,8 @@
   /** Build is successfully compiled */
   case class BuildCompiled(buildURI: URI,
                            code: String,
-<<<<<<< HEAD
                            config: RalphcCompiledConfig,
-                           dependencies: BuildDependencies) extends BuildState.Compiled {
-=======
-                           config: RalphcCompiledConfig) extends BuildState.CompileResult {
->>>>>>> d9f57cf7
+                           dependencies: BuildDependencies) extends BuildState.CompileResult {
     def contractURI: URI =
       config.contractPath.toUri
 
