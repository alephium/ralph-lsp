package org.alephium.ralph.lsp.pc.workspace

import org.alephium.ralph.lsp.access.compiler.message.CompilerMessage
import org.alephium.ralph.lsp.pc.sourcecode.SourceCodeState

import java.net.URI
import scala.collection.immutable.ArraySeq
import scala.collection.immutable.ListMap

private[workspace] object WorkspaceStateBuilder {

  def toWorkspaceState(currentState: WorkspaceState.Parsed,
<<<<<<< HEAD
                       compilationResult: Either[(ArraySeq[CompilerMessage.AnyError], Seq[SourceCodeState.ErrorSource]), (Array[CompiledContract], Array[CompiledScript])]): WorkspaceState.CompilerRun =
=======
                       compilationResult: Either[CompilerMessage.AnyError, ArraySeq[SourceCodeState.CodeAware]]): WorkspaceState.CompilerRun =
>>>>>>> d9f57cf7
    compilationResult match {
      case Left((workspaceErrors, sourceCodeErrors)) =>
        // File or sourcePosition position information is not available for workspace errors,
        // report them at project error.
        WorkspaceState.Errored(
          sourceCode = mergeSourceCodeAndErrors(currentState.sourceCode, sourceCodeErrors),
          workspaceErrors = workspaceErrors, // errors to report
          parsed = currentState,
        )

      case Right(compiledSource) =>
        WorkspaceState.Compiled(
          sourceCode = compiledSource,
          parsed = currentState
        )
    }
<<<<<<< HEAD

  //Errors needs to replace initial parsed sourceCodes
  private def mergeSourceCodeAndErrors(sourceCode: Seq[SourceCodeState.Parsed], errors: Seq[SourceCodeState.ErrorSource]): ArraySeq[SourceCodeState] =  {
    //Using List map to preserve order
    val sourceCodeMap: ListMap[URI, SourceCodeState] = ListMap.from(sourceCode.map{sc => (sc.fileURI, sc)})
    ArraySeq.from(errors.foldLeft(sourceCodeMap){ case (acc, error) =>
      acc.updated(error.fileURI, error)
    }.values)
  }

  /**
   * Maps compiled-code to it's parsed code.
   *
   * @param currentWorkspaceState Parsed state of the workspace used to run this compilation.
   * @param compiledContracts     Resulting compiled contracts.
   * @param compiledScripts       Resulting compiled scripts.
   * @return Compiled workspace state that might contain source-code level
   *         errors if a compiled source-code instance was not found its parsed state.
   */
  private def buildCompiledWorkspaceState(currentWorkspaceState: WorkspaceState.Parsed,
                                          compiledContracts: Array[CompiledContract],
                                          compiledScripts: Array[CompiledScript]): WorkspaceState.Compiled = {
    val newSourceCodeStates =
      currentWorkspaceState.sourceCode map {
        sourceCodeState =>
          val matchedCode = // Map contracts and scripts to their fileURIs.
            findMatchingContractOrScript(
              parsedContracts = sourceCodeState.contracts,
              compiledContracts = compiledContracts,
              compiledScripts = compiledScripts
            )

          val (errors, compiledCode) =
            matchedCode.partitionMap(either => either)

          if (errors.nonEmpty) // if true, return errors
            SourceCodeState.ErrorSource(
              fileURI = sourceCodeState.fileURI,
              code = sourceCodeState.code,
              errors = errors,
              previous = Some(sourceCodeState)
            )
          else // else, return successfully compiled
            SourceCodeState.Compiled(
              fileURI = sourceCodeState.fileURI,
              code = sourceCodeState.code,
              compiledCode = compiledCode,
              parsed = sourceCodeState
            )
      }

    // new WorkspaceState
    WorkspaceState.Compiled(
      sourceCode = newSourceCodeStates,
      parsed = currentWorkspaceState
    )
  }

  private def findMatchingContractOrScript(parsedContracts: Seq[ContractWithState],
                                           compiledContracts: Array[CompiledContract],
                                           compiledScripts: Array[CompiledScript]): Seq[Either[StringError, Either[CompiledContract, CompiledScript]]] =
    parsedContracts
     .collect { case c: Ast.Contract if !c.isAbstract => c } //Only contracts can be compiled
     .map {
      contract =>
        findMatchingContractOrScript(
          contract = contract,
          compiledContracts = compiledContracts,
          compiledScripts = compiledScripts
        )
    }

  private def findMatchingContractOrScript(contract: Ast.ContractWithState,
                                           compiledContracts: Array[CompiledContract],
                                           compiledScripts: Array[CompiledScript]): Either[StringError, Either[CompiledContract, CompiledScript]] = {
    val matchingContract = findMatchingContract(contract, compiledContracts)
    val matchingScript = findMatchingScript(contract, compiledScripts)

    (matchingContract, matchingScript) match {
      case (Some(contract), Some(_)) =>
        // This is already disallowed by the ralph compiler.
        // This should never occur in reality but this is needed so type checks are covered.
        val error = StringError(s"Found a contract and script with the duplicate type name '${contract.ast.name}'")
        Left(error)

      case (Some(contract), None) =>
        Right(Left(contract))

      case (None, Some(script)) =>
        Right(Right(script))

      case (None, None) =>
        // Code submitted to compile should always return a result.
        // This should never occur in reality but this is needed so type checks are covered.
        val error = StringError(s"Code '${contract.name}' not compiled.")
        Left(error)
    }
  }

  private def findMatchingContract(contractsToCompile: Ast.ContractWithState,
                                   compiledContracts: Array[CompiledContract]): Option[CompiledContract] =
    compiledContracts.find(_.ast.name == contractsToCompile.name)

  private def findMatchingScript(contractsToCompile: Ast.ContractWithState,
                                 compiledScripts: Array[CompiledScript]): Option[CompiledScript] =
    compiledScripts.find(_.ast.name == contractsToCompile.name)

=======
>>>>>>> d9f57cf7
}<|MERGE_RESOLUTION|>--- conflicted
+++ resolved
@@ -10,11 +10,7 @@
 private[workspace] object WorkspaceStateBuilder {
 
   def toWorkspaceState(currentState: WorkspaceState.Parsed,
-<<<<<<< HEAD
-                       compilationResult: Either[(ArraySeq[CompilerMessage.AnyError], Seq[SourceCodeState.ErrorSource]), (Array[CompiledContract], Array[CompiledScript])]): WorkspaceState.CompilerRun =
-=======
-                       compilationResult: Either[CompilerMessage.AnyError, ArraySeq[SourceCodeState.CodeAware]]): WorkspaceState.CompilerRun =
->>>>>>> d9f57cf7
+                       compilationResult: Either[(ArraySeq[CompilerMessage.AnyError], Seq[SourceCodeState.ErrorSource]), ArraySeq[SourceCodeState.CodeAware]]): WorkspaceState.CompilerRun =
     compilationResult match {
       case Left((workspaceErrors, sourceCodeErrors)) =>
         // File or sourcePosition position information is not available for workspace errors,
@@ -31,7 +27,6 @@
           parsed = currentState
         )
     }
-<<<<<<< HEAD
 
   //Errors needs to replace initial parsed sourceCodes
   private def mergeSourceCodeAndErrors(sourceCode: Seq[SourceCodeState.Parsed], errors: Seq[SourceCodeState.ErrorSource]): ArraySeq[SourceCodeState] =  {
@@ -41,104 +36,4 @@
       acc.updated(error.fileURI, error)
     }.values)
   }
-
-  /**
-   * Maps compiled-code to it's parsed code.
-   *
-   * @param currentWorkspaceState Parsed state of the workspace used to run this compilation.
-   * @param compiledContracts     Resulting compiled contracts.
-   * @param compiledScripts       Resulting compiled scripts.
-   * @return Compiled workspace state that might contain source-code level
-   *         errors if a compiled source-code instance was not found its parsed state.
-   */
-  private def buildCompiledWorkspaceState(currentWorkspaceState: WorkspaceState.Parsed,
-                                          compiledContracts: Array[CompiledContract],
-                                          compiledScripts: Array[CompiledScript]): WorkspaceState.Compiled = {
-    val newSourceCodeStates =
-      currentWorkspaceState.sourceCode map {
-        sourceCodeState =>
-          val matchedCode = // Map contracts and scripts to their fileURIs.
-            findMatchingContractOrScript(
-              parsedContracts = sourceCodeState.contracts,
-              compiledContracts = compiledContracts,
-              compiledScripts = compiledScripts
-            )
-
-          val (errors, compiledCode) =
-            matchedCode.partitionMap(either => either)
-
-          if (errors.nonEmpty) // if true, return errors
-            SourceCodeState.ErrorSource(
-              fileURI = sourceCodeState.fileURI,
-              code = sourceCodeState.code,
-              errors = errors,
-              previous = Some(sourceCodeState)
-            )
-          else // else, return successfully compiled
-            SourceCodeState.Compiled(
-              fileURI = sourceCodeState.fileURI,
-              code = sourceCodeState.code,
-              compiledCode = compiledCode,
-              parsed = sourceCodeState
-            )
-      }
-
-    // new WorkspaceState
-    WorkspaceState.Compiled(
-      sourceCode = newSourceCodeStates,
-      parsed = currentWorkspaceState
-    )
-  }
-
-  private def findMatchingContractOrScript(parsedContracts: Seq[ContractWithState],
-                                           compiledContracts: Array[CompiledContract],
-                                           compiledScripts: Array[CompiledScript]): Seq[Either[StringError, Either[CompiledContract, CompiledScript]]] =
-    parsedContracts
-     .collect { case c: Ast.Contract if !c.isAbstract => c } //Only contracts can be compiled
-     .map {
-      contract =>
-        findMatchingContractOrScript(
-          contract = contract,
-          compiledContracts = compiledContracts,
-          compiledScripts = compiledScripts
-        )
-    }
-
-  private def findMatchingContractOrScript(contract: Ast.ContractWithState,
-                                           compiledContracts: Array[CompiledContract],
-                                           compiledScripts: Array[CompiledScript]): Either[StringError, Either[CompiledContract, CompiledScript]] = {
-    val matchingContract = findMatchingContract(contract, compiledContracts)
-    val matchingScript = findMatchingScript(contract, compiledScripts)
-
-    (matchingContract, matchingScript) match {
-      case (Some(contract), Some(_)) =>
-        // This is already disallowed by the ralph compiler.
-        // This should never occur in reality but this is needed so type checks are covered.
-        val error = StringError(s"Found a contract and script with the duplicate type name '${contract.ast.name}'")
-        Left(error)
-
-      case (Some(contract), None) =>
-        Right(Left(contract))
-
-      case (None, Some(script)) =>
-        Right(Right(script))
-
-      case (None, None) =>
-        // Code submitted to compile should always return a result.
-        // This should never occur in reality but this is needed so type checks are covered.
-        val error = StringError(s"Code '${contract.name}' not compiled.")
-        Left(error)
-    }
-  }
-
-  private def findMatchingContract(contractsToCompile: Ast.ContractWithState,
-                                   compiledContracts: Array[CompiledContract]): Option[CompiledContract] =
-    compiledContracts.find(_.ast.name == contractsToCompile.name)
-
-  private def findMatchingScript(contractsToCompile: Ast.ContractWithState,
-                                 compiledScripts: Array[CompiledScript]): Option[CompiledScript] =
-    compiledScripts.find(_.ast.name == contractsToCompile.name)
-
-=======
->>>>>>> d9f57cf7
 }