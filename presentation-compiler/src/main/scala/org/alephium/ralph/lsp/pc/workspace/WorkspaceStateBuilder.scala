package org.alephium.ralph.lsp.pc.workspace

import org.alephium.ralph.lsp.access.compiler.message.CompilerMessage
import org.alephium.ralph.lsp.pc.sourcecode.SourceCodeState

import scala.collection.immutable.ArraySeq

private[workspace] object WorkspaceStateBuilder {

  def toWorkspaceState(currentState: WorkspaceState.Parsed,
                       compilationResult: Either[CompilerMessage.AnyError, ArraySeq[SourceCodeState.CodeAware]]): WorkspaceState.CompilerRun =
    compilationResult match {
      case Left(workspaceError) =>
        // File or sourcePosition position information is not available for this error,
        // report it at project error.
        WorkspaceState.Errored(
          sourceCode = currentState.sourceCode, // SourceCode remains the same as existing state
          workspaceErrors = ArraySeq(workspaceError), // errors to report
          parsed = currentState,
        )

      case Right(compiledSource) =>
        WorkspaceState.Compiled(
          sourceCode = compiledSource,
          parsed = currentState
        )
    }
<<<<<<< HEAD
=======

  /**
   * Maps compiled-code to it's parsed code.
   *
   * @param currentWorkspaceState Parsed state of the workspace used to run this compilation.
   * @param compiledContracts     Resulting compiled contracts.
   * @param compiledScripts       Resulting compiled scripts.
   * @return Compiled workspace state that might contain source-code level
   *         errors if a compiled source-code instance was not found its parsed state.
   */
  private def buildCompiledWorkspaceState(currentWorkspaceState: WorkspaceState.Parsed,
                                          compiledContracts: Array[CompiledContract],
                                          compiledScripts: Array[CompiledScript]): WorkspaceState.Compiled = {
    val newSourceCodeStates =
      currentWorkspaceState.sourceCode map {
        sourceCodeState =>
          val matchedCode = // Map contracts and scripts to their fileURIs.
            findMatchingContractOrScript(
              parsedContracts = sourceCodeState.contracts,
              compiledContracts = compiledContracts,
              compiledScripts = compiledScripts
            )

          val (errors, compiledCode) =
            matchedCode.partitionMap(either => either)

          if (errors.nonEmpty) // if true, return errors
            SourceCodeState.ErrorSource(
              fileURI = sourceCodeState.fileURI,
              code = sourceCodeState.code,
              errors = errors,
              previous = Some(sourceCodeState)
            )
          else // else, return successfully compiled
            SourceCodeState.Compiled(
              fileURI = sourceCodeState.fileURI,
              code = sourceCodeState.code,
              compiledCode = compiledCode,
              parsed = sourceCodeState
            )
      }

    // new WorkspaceState
    WorkspaceState.Compiled(
      sourceCode = newSourceCodeStates,
      parsed = currentWorkspaceState
    )
  }

  private def findMatchingContractOrScript(parsedContracts: Seq[ContractWithState],
                                           compiledContracts: Array[CompiledContract],
                                           compiledScripts: Array[CompiledScript]): Seq[Either[StringError, Either[CompiledContract, CompiledScript]]] =
    parsedContracts
     .collect { case c: Ast.Contract if !c.isAbstract => c } //Only contracts can be compiled
     .map {
      contract =>
        findMatchingContractOrScript(
          contract = contract,
          compiledContracts = compiledContracts,
          compiledScripts = compiledScripts
        )
    }

  private def findMatchingContractOrScript(contract: Ast.ContractWithState,
                                           compiledContracts: Array[CompiledContract],
                                           compiledScripts: Array[CompiledScript]): Either[StringError, Either[CompiledContract, CompiledScript]] = {
    val matchingContract = findMatchingContract(contract, compiledContracts)
    val matchingScript = findMatchingScript(contract, compiledScripts)

    (matchingContract, matchingScript) match {
      case (Some(contract), Some(_)) =>
        // This is already disallowed by the ralph compiler.
        // This should never occur in reality but this is needed so type checks are covered.
        val error = StringError(s"Found a contract and script with the duplicate type name '${contract.ast.name}'")
        Left(error)

      case (Some(contract), None) =>
        Right(Left(contract))

      case (None, Some(script)) =>
        Right(Right(script))

      case (None, None) =>
        // Code submitted to compile should always return a result.
        // This should never occur in reality but this is needed so type checks are covered.
        val error = StringError(s"Code '${contract.name}' not compiled.")
        Left(error)
    }
  }

  private def findMatchingContract(contractsToCompile: Ast.ContractWithState,
                                   compiledContracts: Array[CompiledContract]): Option[CompiledContract] =
    compiledContracts.find(_.ast.name == contractsToCompile.name)

  private def findMatchingScript(contractsToCompile: Ast.ContractWithState,
                                 compiledScripts: Array[CompiledScript]): Option[CompiledScript] =
    compiledScripts.find(_.ast.name == contractsToCompile.name)

>>>>>>> 35d34dc1
}<|MERGE_RESOLUTION|>--- conflicted
+++ resolved
@@ -1,14 +1,23 @@
 package org.alephium.ralph.lsp.pc.workspace
 
-import org.alephium.ralph.lsp.access.compiler.message.CompilerMessage
+import org.alephium.ralph.{Ast, CompiledContract, CompiledScript}
+import org.alephium.ralph.lsp.compiler.message.CompilerMessage
+import org.alephium.ralph.Ast.ContractWithState
+import org.alephium.ralph.lsp.compiler.message.error.StringError
 import org.alephium.ralph.lsp.pc.sourcecode.SourceCodeState
 
 import scala.collection.immutable.ArraySeq
 
+/**
+ * Compilation results from `ralphc` do not retain the source file URIs or Path information.
+ *
+ * These functions map the compilation results back to their respect file URIs,
+ * relying on the assumption that all type-definitions have unique identifiers.
+ */
 private[workspace] object WorkspaceStateBuilder {
 
   def toWorkspaceState(currentState: WorkspaceState.Parsed,
-                       compilationResult: Either[CompilerMessage.AnyError, ArraySeq[SourceCodeState.CodeAware]]): WorkspaceState.CompilerRun =
+                       compilationResult: Either[CompilerMessage.AnyError, (Array[CompiledContract], Array[CompiledScript])]): WorkspaceState.CompilerRun =
     compilationResult match {
       case Left(workspaceError) =>
         // File or sourcePosition position information is not available for this error,
@@ -19,14 +28,13 @@
           parsed = currentState,
         )
 
-      case Right(compiledSource) =>
-        WorkspaceState.Compiled(
-          sourceCode = compiledSource,
-          parsed = currentState
+      case Right((compiledContracts, compiledScripts)) =>
+        buildCompiledWorkspaceState(
+          currentWorkspaceState = currentState,
+          compiledContracts = compiledContracts,
+          compiledScripts = compiledScripts
         )
     }
-<<<<<<< HEAD
-=======
 
   /**
    * Maps compiled-code to it's parsed code.
@@ -125,5 +133,4 @@
                                  compiledScripts: Array[CompiledScript]): Option[CompiledScript] =
     compiledScripts.find(_.ast.name == contractsToCompile.name)
 
->>>>>>> 35d34dc1
 }