--- conflicted
+++ resolved
@@ -26,21 +26,13 @@
       BuildCompiled(
         buildURI = parsed.buildURI,
         code = parsed.code,
-<<<<<<< HEAD
-        config = Config(
-          compilerOptions = parsed.config.compilerOptions,
-          contractPath = absoluteContractPath,
-          artifactPath = absoluteArtifactPath
-        ),
-        dependencies = BuildDependencies.empty
-=======
         config =
           Config(
             compilerOptions = parsed.config.compilerOptions,
             contractPath = absoluteContractPath,
             artifactPath = absoluteArtifactPath
-          )
->>>>>>> d9f57cf7
+          ),
+        dependencies = BuildDependencies.empty
       )
     }
 
