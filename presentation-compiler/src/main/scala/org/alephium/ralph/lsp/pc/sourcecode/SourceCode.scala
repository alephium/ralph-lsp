package org.alephium.ralph.lsp.pc.sourcecode

import org.alephium.ralph.Ast.ContractWithState
<<<<<<< HEAD
import org.alephium.ralph.lsp.compiler.CompilerAccess
import org.alephium.ralph.lsp.compiler.message.CompilerMessage
import org.alephium.ralph.lsp.pc.workspace.build.BuildDependencies
import org.alephium.ralph.lsp.pc.sourcecode.imports.ParsedImport
=======
import org.alephium.ralph.lsp.access.compiler.CompilerAccess
import org.alephium.ralph.lsp.access.compiler.message.CompilerMessage
import org.alephium.ralph.lsp.access.file.FileAccess
import org.alephium.ralph.CompilerOptions
import org.alephium.ralph.lsp.pc.util.CollectionUtil._
import org.alephium.ralph.lsp.pc.util.URIUtil
>>>>>>> d9f57cf7

import java.net.URI
import scala.annotation.tailrec
import scala.collection.immutable.ArraySeq

/**
 * Implements functions operating on source-code within a single file.
 */
private[pc] object SourceCode {

  /** Fetch all source files on disk */
  def initialise(sourceDirectory: URI)(implicit file: FileAccess): Either[CompilerMessage.AnyError, ArraySeq[SourceCodeState.OnDisk]] =
    file
      .list(sourceDirectory)
      .map(_.map(SourceCodeState.OnDisk).to(ArraySeq))

  /**
   * Synchronise source files with files on disk.
   *
   * When a workspace file structure is moved or renamed,
   * then in certain situations, the known source-files in memory are lost.
   * This ensures that all files on-disk are still known to the workspace.
   *
   * @param sourceDirectory Directory to synchronise with
   * @param sourceCode      Collection to add missing source files
   * @return Source files that are in-sync with files on disk.
   */
  def synchronise(sourceDirectory: URI,
                  sourceCode: ArraySeq[SourceCodeState])(implicit file: FileAccess): Either[CompilerMessage.AnyError, ArraySeq[SourceCodeState]] =
    initialise(sourceDirectory) map {
      onDiskFiles =>
        // clear code that is no within the source directory
        val directorySource =
          sourceCode filter {
            state =>
              URIUtil.contains(sourceDirectory, state.fileURI)
          }

        onDiskFiles.foldLeft(directorySource) {
          case (currentCode, onDisk) =>
            currentCode putIfEmpty onDisk
        }
    }

  /**
   * Parse a source file, given its current sate.
   *
   * @param sourceState Current state of the source code
   * @param compiler    Target compiler
   * @return New source code state
   */
  @tailrec
  def parse(sourceState: SourceCodeState)(implicit file: FileAccess,
                                          compiler: CompilerAccess): SourceCodeState =
    sourceState match {
      case SourceCodeState.UnCompiled(fileURI, code) =>
        parseContractsAndImports(code) match {
          case Left(errors) =>
            SourceCodeState.ErrorSource(
              fileURI = fileURI,
              code = code,
              errors = errors,
              previous = None
            )

          case Right((parsedCode, parsedImports)) =>
            SourceCodeState.Parsed(
              fileURI = fileURI,
              code = code,
              contracts = parsedCode,
              imports = parsedImports
            )
        }

      case onDisk: SourceCodeState.OnDisk =>
        getSourceCode(onDisk.fileURI) match {
          case errored: SourceCodeState.FailedState =>
            errored

          case gotCode =>
            parse(gotCode)
        }

      case accessError: SourceCodeState.ErrorAccess =>
        // access the code from disk and parse it.
        getSourceCode(accessError.fileURI) match {
          case state: SourceCodeState.UnCompiled =>
            // successfully accessed the code, now parse it.
            parse(state)

          case failed: SourceCodeState.ErrorAccess =>
            // Failed again: Return the error so the client gets reported.
            failed
        }

      case parsed @ (_: SourceCodeState.Parsed | _: SourceCodeState.Compiled) =>
        parsed // code is already in parsed state, return the same state

      case error: SourceCodeState.ErrorSource =>
        // Code was already parsed and it errored.
        // Return the same state.
        error
    }

<<<<<<< HEAD
  private def parseContractsAndImports(code: String)(implicit compiler: CompilerAccess): Either[Seq[CompilerMessage.AnyError], (Seq[ContractWithState], Seq[ParsedImport])] =
=======
  /**
   * Compile a group of source-code files that are dependant on each other.
   *
   * @param sourceCode      Source-code to compile
   * @param compilerOptions Options to run for this compilation
   * @param compiler        Target compiler
   * @return Workspace-level error if an error occurred without a target source-file, or else next state for each source-code.
   */
  def compile(sourceCode: ArraySeq[SourceCodeState.Parsed],
              compilerOptions: CompilerOptions)(implicit compiler: CompilerAccess): Either[CompilerMessage.AnyError, ArraySeq[SourceCodeState.CodeAware]] = {
    val contractsToCompile =
      sourceCode.flatMap(_.contracts)

    // Author: @tdroxler - Copied to resolve merge conflict
    //FIXME: This works as we avoid having multiple time the same Interface twice, but it means we don't
    //show an error on a file missing the import, as having the import define in another file is fine.
    val imports = sourceCode.flatMap(_.imports).toMap

    val compilationResult =
      compiler.compileContracts(
        contracts = contractsToCompile ++ imports.values.flatten,
        options = compilerOptions
      )

    SourceCodeStateBuilder.toSourceCodeState(
      parsedCode = sourceCode,
      compilationResult = compilationResult
    )
  }

  private def parseContractsWithImports(code: String)(implicit compiler: CompilerAccess): Either[Seq[CompilerMessage.AnyError], (Seq[ContractWithState], Map[String, Seq[ContractWithState]])] =
>>>>>>> d9f57cf7
    for {
      codeWithImports <- imports.ImportHandler.parseImports(code)
      codeAst <- compiler.parseContracts(codeWithImports.code).left.map(Seq(_))
    } yield {
      (codeAst, codeWithImports.parsedImports)
    }

  private def getSourceCode(fileURI: URI)(implicit file: FileAccess): SourceCodeState.AccessedState =
    file.read(fileURI) match {
      case Left(error) =>
        SourceCodeState.ErrorAccess(fileURI, error)

      case Right(sourceCode) =>
        SourceCodeState.UnCompiled(fileURI, sourceCode)
    }

}<|MERGE_RESOLUTION|>--- conflicted
+++ resolved
@@ -1,19 +1,14 @@
 package org.alephium.ralph.lsp.pc.sourcecode
 
 import org.alephium.ralph.Ast.ContractWithState
-<<<<<<< HEAD
-import org.alephium.ralph.lsp.compiler.CompilerAccess
-import org.alephium.ralph.lsp.compiler.message.CompilerMessage
-import org.alephium.ralph.lsp.pc.workspace.build.BuildDependencies
-import org.alephium.ralph.lsp.pc.sourcecode.imports.ParsedImport
-=======
+import org.alephium.ralph.lsp.pc.sourcecode.imports.{ImportHandler, ParsedImport}
 import org.alephium.ralph.lsp.access.compiler.CompilerAccess
 import org.alephium.ralph.lsp.access.compiler.message.CompilerMessage
 import org.alephium.ralph.lsp.access.file.FileAccess
+import org.alephium.ralph.lsp.pc.workspace.build.BuildDependencies
 import org.alephium.ralph.CompilerOptions
 import org.alephium.ralph.lsp.pc.util.CollectionUtil._
 import org.alephium.ralph.lsp.pc.util.URIUtil
->>>>>>> d9f57cf7
 
 import java.net.URI
 import scala.annotation.tailrec
@@ -118,9 +113,6 @@
         error
     }
 
-<<<<<<< HEAD
-  private def parseContractsAndImports(code: String)(implicit compiler: CompilerAccess): Either[Seq[CompilerMessage.AnyError], (Seq[ContractWithState], Seq[ParsedImport])] =
-=======
   /**
    * Compile a group of source-code files that are dependant on each other.
    *
@@ -130,20 +122,32 @@
    * @return Workspace-level error if an error occurred without a target source-file, or else next state for each source-code.
    */
   def compile(sourceCode: ArraySeq[SourceCodeState.Parsed],
-              compilerOptions: CompilerOptions)(implicit compiler: CompilerAccess): Either[CompilerMessage.AnyError, ArraySeq[SourceCodeState.CodeAware]] = {
+              compilerOptions: CompilerOptions,
+              buildDependencies: BuildDependencies)(implicit compiler: CompilerAccess): Either[CompilerMessage.AnyError, ArraySeq[SourceCodeState.CodeAware]] = {
     val contractsToCompile =
       sourceCode.flatMap(_.contracts)
 
-    // Author: @tdroxler - Copied to resolve merge conflict
-    //FIXME: This works as we avoid having multiple time the same Interface twice, but it means we don't
-    //show an error on a file missing the import, as having the import define in another file is fine.
-    val imports = sourceCode.flatMap(_.imports).toMap
+    val importsErrorAndAst = compileImports(sourceCode, buildDependencies)
 
+    val importErrors = importsErrorAndAst.map{ case (error,_) => error }.flatten
+    //`distinct` as compiler will fail if we import the same interface in different files
+    val importsAst = importsErrorAndAst.map{ case (_, ast) => ast }.distinct.flatten
+
+    //Import errors are passed as a SourceCodeState error, so we could preserve file URI
     val compilationResult =
       compiler.compileContracts(
-        contracts = contractsToCompile ++ imports.values.flatten,
+        contracts = contractsToCompile ++ importsAst,
         options = compilerOptions
-      )
+      ) match {
+        case Right(success) =>
+          if(importErrors.isEmpty) {
+            Right(success)
+          } else {
+            Left((ArraySeq.empty, importErrors))
+          }
+        case Left(error) =>
+            Left((ArraySeq(error), importErrors))
+      }
 
     SourceCodeStateBuilder.toSourceCodeState(
       parsedCode = sourceCode,
@@ -151,8 +155,25 @@
     )
   }
 
-  private def parseContractsWithImports(code: String)(implicit compiler: CompilerAccess): Either[Seq[CompilerMessage.AnyError], (Seq[ContractWithState], Map[String, Seq[ContractWithState]])] =
->>>>>>> d9f57cf7
+  //Imports are a bit different than full source code compiling, we want to find all invalid import as well as returning the AST for the valid ones.
+  def compileImports(sourceCode:ArraySeq[SourceCodeState.Parsed],buildDependencies: BuildDependencies)(implicit compiler: CompilerAccess): ArraySeq[(Option[SourceCodeState.ErrorSource], Seq[ContractWithState])] = {
+    sourceCode.map { sourceCode =>
+      val (errors, validImports) = ImportHandler.compileImports(sourceCode.imports)(compiler,buildDependencies).partitionMap(identity)
+
+      val errorSource = Option.when(errors.nonEmpty){
+        SourceCodeState.ErrorSource(
+          sourceCode.fileURI,
+          sourceCode.code,
+          errors,
+          Some(sourceCode)
+        )
+      }
+
+      (errorSource, validImports.distinct.flatten)
+    }
+  }
+
+  private def parseContractsAndImports(code: String)(implicit compiler: CompilerAccess): Either[Seq[CompilerMessage.AnyError], (Seq[ContractWithState], Seq[ParsedImport])] =
     for {
       codeWithImports <- imports.ImportHandler.parseImports(code)
       codeAst <- compiler.parseContracts(codeWithImports.code).left.map(Seq(_))
