--- conflicted
+++ resolved
@@ -1,15 +1,10 @@
 package org.alephium.ralph.lsp.pc.sourcecode
 
-<<<<<<< HEAD
+import org.alephium.ralph.Ast.ContractWithState
 import org.alephium.ralph.lsp.access.compiler.CompilerAccess
 import org.alephium.ralph.lsp.access.compiler.message.CompilerMessage
 import org.alephium.ralph.lsp.access.file.FileAccess
 import org.alephium.ralph.CompilerOptions
-=======
-import org.alephium.ralph.Ast.ContractWithState
-import org.alephium.ralph.lsp.compiler.CompilerAccess
-import org.alephium.ralph.lsp.compiler.message.CompilerMessage
->>>>>>> 35d34dc1
 
 import java.net.URI
 import scala.annotation.tailrec
@@ -110,7 +105,6 @@
         error
     }
 
-<<<<<<< HEAD
   /**
    * Compile a group of source-code files that are dependant on each other.
    *
@@ -136,9 +130,6 @@
     )
   }
 
-  private def getSourceCode(fileURI: URI)(implicit file: FileAccess): SourceCodeState.AccessedState =
-    file.read(fileURI) match {
-=======
   private def parseContractsWithImports(code: String)(implicit compiler: CompilerAccess): Either[Seq[CompilerMessage.AnyError], (Seq[ContractWithState], Map[String, Seq[ContractWithState]])] =
     for {
       codeWithImports <- imports.ImportHandler.extractStdImports(code)
@@ -155,9 +146,8 @@
       lefts.headOption.toLeft(right).map(_.toMap)
     }
 
-  private def getSourceCode(fileURI: URI)(implicit compiler: CompilerAccess): SourceCodeState.AccessedState =
-    compiler.getSourceCode(fileURI) match {
->>>>>>> 35d34dc1
+  private def getSourceCode(fileURI: URI)(implicit file: FileAccess): SourceCodeState.AccessedState =
+    file.read(fileURI) match {
       case Left(error) =>
         SourceCodeState.ErrorAccess(fileURI, error)
 
