--- conflicted
+++ resolved
@@ -69,16 +69,10 @@
 
   }
 
-<<<<<<< HEAD
-=======
   /**
    * Represents: Code that is parsed and compiled
    * and is the co-domain for [[IsParsed]] and [[IsCompiled]].
    */
-  sealed trait IsParsedAndCompiled extends IsCodeAware
-
->>>>>>> 171add43
-  /** Represents: Code that is parsed. */
   sealed trait IsParsedAndCompiled extends IsCodeAware {
 
     def astSoft: LazyVal[Either[FastParseError, SoftAST.BlockBody]]
