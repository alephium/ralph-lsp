--- conflicted
+++ resolved
@@ -247,7 +247,12 @@
       token = Token.Return
     )
 
-<<<<<<< HEAD
+  def LessThanOrEqual(index: SourceIndex): SoftAST.TokenDocumented[Token.LessThanOrEqual.type] =
+    TokenDocumented(
+      index = index,
+      token = Token.LessThanOrEqual
+    )
+
   def Identifier(code: String): SoftAST.Identifier =
     Identifier(indexChunkOf(code))
 
@@ -255,12 +260,6 @@
     Identifier(
       index = indexCode._1,
       text = indexCode._2
-=======
-  def LessThanOrEqual(index: SourceIndex): SoftAST.TokenDocumented[Token.LessThanOrEqual.type] =
-    TokenDocumented(
-      index = index,
-      token = Token.LessThanOrEqual
->>>>>>> eb45f62b
     )
 
   def Identifier(
