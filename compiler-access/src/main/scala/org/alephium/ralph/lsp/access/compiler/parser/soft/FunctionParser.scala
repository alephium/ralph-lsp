// Copyright (c) Alephium
// SPDX-License-Identifier: LGPL-3.0-only

package org.alephium.ralph.lsp.access.compiler.parser.soft

import fastparse._
import fastparse.NoWhitespace.noWhitespaceImplicit
import org.alephium.ralph.lsp.access.compiler.message.SourceIndexExtra.{point, range}
import org.alephium.ralph.lsp.access.compiler.parser.soft.ast.{SoftAST, Token}

private object FunctionParser {

  /**
   * Parses a function.
   *
   * @return A parsed [[SoftAST.Function]] containing all function information,
   *         such as its documentation, name, parameters, return type and block expressions.
   */
  def parseOrFail[Unknown: P]: P[SoftAST.Function] =
    P {
      Index ~
        AnnotationParser.parseOrFail.rep ~
        AccessModifierParser.parseOrFail.? ~
        TokenParser.parseOrFail(Token.Fn) ~
        TokenParser.isBoundary() ~
        SpaceParser.parseOrFail.? ~
        signature ~
        SpaceParser.parseOrFail.? ~
        BlockParser.parseOrFail.? ~
        Index
    } map {
      case (from, annotation, accessModifier, fnDeceleration, headSpace, signature, tailSpace, block, to) =>
        SoftAST.Function(
          index = range(from, to),
          annotations = annotation,
          accessModifier = accessModifier,
          fn = fnDeceleration,
          preSignatureSpace = headSpace,
          signature = signature,
          postSignatureSpace = tailSpace,
          block = block
        )
    }

  /**
   * Parses a function's signature.
   *
   * @return A parsed [[SoftAST.FunctionSignature]] containing the details of the function signature,
   *         such as its name, parameters and return type.
   */
  private def signature[Unknown: P]: P[SoftAST.FunctionSignature] =
    P {
      Index ~
        IdentifierParser.parse ~
        SpaceParser.parseOrFail.? ~
        TupleParser.parse ~
        SpaceParser.parseOrFail.? ~
        returnSignature ~
        Index
    } map {
      case (from, fnName, headSpace, params, tailSpace, returns, to) =>
        SoftAST.FunctionSignature(
          index = range(from, to),
          fnName = fnName,
          preParamSpace = headSpace,
          params = params,
          postParamSpace = tailSpace,
          returned = returns
        )
    }

  /**
   * Parses a function's return type.
   *
   * @return The parsed [[SoftAST.FunctionReturnAST]], either containing the return
   *         type or an error indicating that the return type is expected.
   */
  private def returnSignature[Unknown: P]: P[SoftAST.FunctionReturnAST] =
    P {
      Index ~
        (TokenParser.parse(Token.ForwardArrow) ~
          SpaceParser.parseOrFail.? ~
          returnExpression).? ~
        Index
    } map {
      case (from, Some((forwardArrow, space, tpe)), to) =>
        SoftAST.FunctionReturn(
          index = range(from, to),
          forwardArrow = forwardArrow,
          space = space,
          tpe = tpe
        )

      case (from, None, to) =>
        SoftAST.FunctionReturnExpected(range(from, to))
    }

  private def returnExpression[Unknown: P]: P[SoftAST.ExpressionAST] =
    P(Index ~ returnExpressionParserOrFail.?) map {
      case (_, Some(expression)) =>
        expression

      case (from, None) =>
        SoftAST.ExpressionExpected(point(from))
    }

  private def returnExpressionParserOrFail[Unknown: P]: P[SoftAST.ExpressionAST] =
    P {
      IfElseParser.parseOrFail |
        ElseParser.parseOrFail |
<<<<<<< HEAD
        TupleParser.parseOrFail |
=======
        ParameterParser.parseOrFail |
        ByteVecParser.parseOrFail |
>>>>>>> 7c1c2f0b
        NumberParser.parseOrFail |
        IdentifierParser.parseOrFail
    }

}<|MERGE_RESOLUTION|>--- conflicted
+++ resolved
@@ -108,12 +108,8 @@
     P {
       IfElseParser.parseOrFail |
         ElseParser.parseOrFail |
-<<<<<<< HEAD
         TupleParser.parseOrFail |
-=======
-        ParameterParser.parseOrFail |
         ByteVecParser.parseOrFail |
->>>>>>> 7c1c2f0b
         NumberParser.parseOrFail |
         IdentifierParser.parseOrFail
     }
