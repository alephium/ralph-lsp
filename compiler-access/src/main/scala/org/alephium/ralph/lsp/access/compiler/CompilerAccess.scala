package org.alephium.ralph.lsp.access.compiler

import org.alephium.ralph.lsp.access.compiler.ast.Tree
import org.alephium.ralph.lsp.access.compiler.message.CompilerMessage
import org.alephium.ralph.{Ast, CompiledContract, CompiledScript, CompilerOptions}
import org.alephium.ralphc.Config

import java.net.URI

object CompilerAccess {
  val RALPH_FILE_EXTENSION = "ral"

  def ralphc: CompilerAccess =
    RalphCompilerAccess
}

/**
 * Defines functions that perform compiler specific IO operation.
 *
 * @note These functions are mostly in-memory operation and do not
 *       perform file-io.
 * @see [[org.alephium.ralph.lsp.access.file.FileAccess]] for file-io.
 */
trait CompilerAccess {

  /**
   * Runs the parser phase.
   *
   * @param code Code to parse.
   * @return Parsing error or successfully parsed AST.
   */
  def parseContracts(fileURI: URI, code: String): Either[CompilerMessage.AnyError, Tree.Root]

  /**
   * Given the parsed AST and compiler options, compile the contracts.
   *
   * @param workspaceErrorURI The [[URI]] to report errors to when `fileURI` is absent from compilation errors.
   */
  def compileContracts(contracts: Seq[Ast.ContractWithState],
<<<<<<< HEAD
                       options: CompilerOptions,
                       workspaceErrorURI: URI): Either[CompilerMessage.AnyError, (Array[CompiledContract], Array[CompiledScript])]
=======
                       structs: Seq[Ast.Struct],
                       options: CompilerOptions): Either[CompilerMessage.AnyError, (Array[CompiledContract], Array[CompiledScript])]
>>>>>>> 87ad6ee4

  /**
   * Compile the entire workspace from disk and prepare for deployment.
   *
   * Prerequisite: All files are flushed to disk
   */
  def compileForDeployment(workspaceURI: URI,
                           config: Config): Either[CompilerMessage.AnyError, (Array[CompiledContract], Array[CompiledScript])]

}<|MERGE_RESOLUTION|>--- conflicted
+++ resolved
@@ -37,13 +37,9 @@
    * @param workspaceErrorURI The [[URI]] to report errors to when `fileURI` is absent from compilation errors.
    */
   def compileContracts(contracts: Seq[Ast.ContractWithState],
-<<<<<<< HEAD
+                       structs: Seq[Ast.Struct],
                        options: CompilerOptions,
                        workspaceErrorURI: URI): Either[CompilerMessage.AnyError, (Array[CompiledContract], Array[CompiledScript])]
-=======
-                       structs: Seq[Ast.Struct],
-                       options: CompilerOptions): Either[CompilerMessage.AnyError, (Array[CompiledContract], Array[CompiledScript])]
->>>>>>> 87ad6ee4
 
   /**
    * Compile the entire workspace from disk and prepare for deployment.
