// Copyright (c) Alephium
// SPDX-License-Identifier: LGPL-3.0-only

package org.alephium.ralph.lsp.access.compiler.parser.soft

import fastparse._
import fastparse.NoWhitespace.noWhitespaceImplicit
import org.alephium.ralph.lsp.access.compiler.message.SourceIndexExtra.range
import org.alephium.ralph.lsp.access.compiler.parser.soft.ast.{SoftAST, Token}

private object ReturnParser {

  def parseOrFail[Unknown: P]: P[SoftAST.Return] =
    P {
      Index ~
        TokenParser.parseOrFail(Token.Return) ~
        TokenParser.isBoundary() ~
        SpaceParser.parseOrFail.? ~
        ExpressionParser.parseSubset(expression) ~
        Index
    } map {
      case (from, returnStatement, space, expression, to) =>
        SoftAST.Return(
          index = range(from, to),
          returnToken = returnStatement,
          preExpressionSpace = space,
          rightExpression = expression
        )
    }

  private def expression[Unknown: P]: P[SoftAST.ExpressionAST] =
    P {
      GroupParser.parseOrFail |
        InfixCallParser.parseOrFail |
        MethodCallParser.parseOrFail |
        IfElseParser.parseOrFail |
        ElseParser.parseOrFail |
        AnnotationParser.parseOrFail |
<<<<<<< HEAD
        TupleParser.parseOrFail |
=======
        ParameterParser.parseOrFail |
        ByteVecParser.parseOrFail |
>>>>>>> 7c1c2f0b
        NumberParser.parseOrFail |
        BooleanParser.parseOrFail |
        BStringParser.parseOrFail |
        StringInterpolationParser.parseOrFail |
        StringLiteralParser.parseOrFail |
        IdentifierParser.parseOrFail
    }

}<|MERGE_RESOLUTION|>--- conflicted
+++ resolved
@@ -36,12 +36,8 @@
         IfElseParser.parseOrFail |
         ElseParser.parseOrFail |
         AnnotationParser.parseOrFail |
-<<<<<<< HEAD
         TupleParser.parseOrFail |
-=======
-        ParameterParser.parseOrFail |
         ByteVecParser.parseOrFail |
->>>>>>> 7c1c2f0b
         NumberParser.parseOrFail |
         BooleanParser.parseOrFail |
         BStringParser.parseOrFail |
