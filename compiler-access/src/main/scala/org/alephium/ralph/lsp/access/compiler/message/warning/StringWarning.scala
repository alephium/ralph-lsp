--- conflicted
+++ resolved
@@ -53,11 +53,7 @@
             //       It should be replaced with error message logged using ClientLogger.
             // There should never be a case where fileURI are different.
             // This assert is performed to detect bugs; Warnings should always be mapped to the right fileURI.
-<<<<<<< HEAD
-            assert(sourceIndexFileURI == sourceIndexFileURI, s"Warning's '$fileURI' is not equal to SourceFile's URI '$sourceIndexFileURI'")
-=======
             assert(sourceIndexFileURI == fileURI, s"Warning's '$fileURI' is not equal to SourceFile's URI '$sourceIndexFileURI'")
->>>>>>> c780e67f
 
             StringWarning(
               message = warning.message,
