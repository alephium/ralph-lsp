--- conflicted
+++ resolved
@@ -83,12 +83,8 @@
         ReferenceCallParser.parseOrFail |
         AnnotationParser.parseOrFail |
         TupleParser.parseOrFail |
-<<<<<<< HEAD
         NumberParser.parseOrFail |
-        BooleanParser.parseOrFailExpression |
-=======
         BooleanParser.parseOrFail |
->>>>>>> dde53f1e
         IdentifierParser.parseOrFail
     }
 
