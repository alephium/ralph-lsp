--- conflicted
+++ resolved
@@ -78,12 +78,8 @@
   private def leftExpression[Unknown: P]: P[SoftAST.ExpressionAST] =
     P {
       ReferenceCallParser.parseOrFail |
-<<<<<<< HEAD
         TupleParser.parseOrFail |
-=======
-        ParameterParser.parseOrFail |
         ByteVecParser.parseOrFail |
->>>>>>> 7c1c2f0b
         NumberParser.parseOrFail |
         BooleanParser.parseOrFail |
         BStringParser.parseOrFail |
