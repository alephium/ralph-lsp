--- conflicted
+++ resolved
@@ -71,12 +71,8 @@
     P {
       MethodCallParser.parseOrFail |
         MutableBindingParser.parseOrFail |
-<<<<<<< HEAD
         TupleParser.parseOrFail |
-=======
-        ParameterParser.parseOrFail |
         ByteVecParser.parseOrFail |
->>>>>>> 7c1c2f0b
         NumberParser.parseOrFail |
         BooleanParser.parseOrFail |
         BStringParser.parseOrFail |
@@ -95,12 +91,8 @@
         ElseParser.parseOrFail |
         ReferenceCallParser.parseOrFail |
         AnnotationParser.parseOrFail |
-<<<<<<< HEAD
         TupleParser.parseOrFail |
-=======
-        ParameterParser.parseOrFail |
         ByteVecParser.parseOrFail |
->>>>>>> 7c1c2f0b
         NumberParser.parseOrFail |
         BooleanParser.parseOrFail |
         BStringParser.parseOrFail |
