package org.alephium.ralph.lsp.access.compiler

import fastparse._
<<<<<<< HEAD
import org.alephium.ralph.StatefulParser.whitespace
import org.alephium.ralph.lsp.access.compiler.ast.Tree
import org.alephium.ralph.lsp.access.compiler.message.SourceIndexExtra._
import org.alephium.ralph.{SourceFileStatefulParser, SourceIndex}

import java.net.URI
=======
import org.alephium.ralph.StatefulParser.{rawContract, rawInterface, rawStruct, rawTxScript, whitespace}
import org.alephium.ralph.lsp.access.compiler.ast.Tree
import org.alephium.ralph.lsp.access.compiler.message.SourceIndexExtra._
import org.alephium.ralph.{Ast, SourceIndex}
>>>>>>> 87ad6ee4

/** Functions that extend ralphc's default parser */
object RalphParserExtension {

  /**
   * An extension to Ralphc's parse function [[org.alephium.ralph.StatefulParser.multiContract]]
   * that add support for import syntax.
   */
  def multiContract[Unknown: P](fileURI: URI): P[Tree.Root] =
    P(Start ~ Index ~ statement(fileURI).rep(1) ~ Index ~ End) map {
      case (fromIndex, statements, toIndex) =>
        val index =
          SourceIndex(
            index = fromIndex,
            width = toIndex - fromIndex,
            fileURI = Some(fileURI)
          )

        Tree.Root(
          statements = statements,
          index = index
        )
    }

  /** Parse an import identifier ignoring errors */
  def lazyParseImportIdentifier(identifier: String, fileURI: URI): Option[Tree.Import] =
    fastparse.parse(s"import \"$identifier\"", importStatement(fileURI)(_)) match {
      case Parsed.Success(tree, _) =>
        Some(tree)

      case _: Parsed.Failure =>
        None
    }

  /** A statement can be an import or ralphc's contract */
  private def statement[Unknown: P](fileURI: URI): P[Tree.Statement] =
    P(importStatement(fileURI) | sourceStatement(fileURI))

  /** Parse import syntax */
  private def importStatement[Unknown: P](fileURI: URI): P[Tree.Import] =
    P(Index ~~ "import" ~ stringLiteral(fileURI) ~~ Index) map {
      case (fromIndex, stringLiteral, toIndex) =>
        val importIndex =
          SourceIndex(
            index = fromIndex,
            width = toIndex - fromIndex,
            fileURI = Some(fileURI)
          )

        val importPath =
          parsePath(
            name = stringLiteral.name,
            fileURI = fileURI
          )

        Tree.Import(
          string = stringLiteral,
          path = importPath,
          index = importIndex
        )
    }

  /**
   * Lazily parse the string literal to separate the folder-name and file-name.
   *
   * On error, ignore parse.
   *
   * @param name The String value to parse.
   */
  private def parsePath(name: Tree.Name, fileURI: URI): Option[Tree.ImportPath] =
    fastparse.parse(name.value, importPaths(fileURI)(_)) match {
      case Parsed.Success((packagePath, filePath), _) =>
        // the above parse occurs on a string value, add the offset such
        // that the indexes are set according to the entire source-code.
        val offsetIndex =
          name.index.from

        val path =
          Tree.ImportPath(
            folder = packagePath.copy(index = packagePath.index + offsetIndex),
            file = filePath.copy(index = filePath.index + offsetIndex),
            index = name.index
          )

        Some(path)

      case _: Parsed.Failure =>
        None
    }

  private def importPaths[Unknown: P](fileURI: URI): P[(Tree.Name, Tree.Name)] =
    // Parser for `std/nft_interface`
    P(Index ~~ CharsWhile(_ != '/').! ~~ Index ~ "/" ~~ Index ~~ AnyChar.rep.! ~~ Index) map {
      case (fromPackageIndex, packageName, toPackageIndex, fromFileNameIndex, fileName, toFileNameIndex) =>
        val packageIndex =
          SourceIndex(
            index = fromPackageIndex,
            width = toPackageIndex - fromPackageIndex,
            fileURI = Some(fileURI)
          )

        val fileIndex =
          SourceIndex(
            index = fromFileNameIndex,
            width = toFileNameIndex - fromFileNameIndex,
            fileURI = Some(fileURI)
          )

        val packagePath =
          Tree.Name(
            value = packageName,
            index = packageIndex
          )

        val filePath =
          Tree.Name(
            value = fileName,
            index = fileIndex
          )

        (packagePath, filePath)
    }


  /**
   *
   * Parse a ralphc contract.
   *
   * This function is a clone of [[org.alephium.ralph.StatefulParser.multiContract]]
   * but without the requirement that it be the start of the file, so imports are allowed.
   * */
<<<<<<< HEAD
  private def sourceStatement[Unknown: P](fileURI: URI): P[Tree.Source] = {
    val ralphParser =
      new SourceFileStatefulParser()(Some(fileURI))

    P(Index ~~ (ralphParser.rawTxScript | ralphParser.rawContract | ralphParser.rawInterface) ~~ Index) map {
=======
  private def sourceStatement[Unknown: P]: P[Tree.Source] =
    P(Index ~~ (rawTxScript | rawContract | rawInterface | rawStruct) ~~ Index) map {
>>>>>>> 87ad6ee4
      case (fromIndex, code, toIndex) =>
        val ast =
          code match {
            case struct: Ast.Struct =>
              Right(struct)

            case contract: Ast.ContractWithState =>
              Left(contract)

            case _: Ast.AssetScript =>
              // parser functions from ralphc also result in the `Ast.AssetScript` type.
              // For whatever reason, if `AssetScript` is returned, report it as a parser failure since it is unexpected.
              val ctx = implicitly[P[_]]
              val fail = ctx.freshFailure()
              ctx.setMsg(fromIndex, () => "TxScript, Contract, Interface or Struct. Found AssetScript.")
              return fail
          }

        val index =
          SourceIndex(
            index = fromIndex,
            width = toIndex - fromIndex,
            fileURI = Some(fileURI)
          )

        Tree.Source(
          ast = ast,
          index = index
        )
    }
  }

  /**
   * A string literal. For example in the following code
   * `"package_name/file"` is a string literal.
   *
   * {{{
   *   import "package_name/file"
   * }}}
   * */
  private def stringLiteral[Unknown: P](fileURI: URI): P[Tree.StringLiteral] =
    P(Index ~~ "\"" ~~ Index ~~ CharsWhile(_ != '"').!.? ~~ Index ~~ "\"" ~~ Index) map { // TODO: See if negative look ahead with AnyChar.rep would work instead of `CharsWhile`
      case (fromIndex, nameFromIndex, string, nameToIndex, toIndex) =>
        val index =
          SourceIndex(
            index = fromIndex,
            width = toIndex - fromIndex,
            fileURI = Some(fileURI)
          )

        val value =
          string getOrElse ""

        val name =
          Tree.Name(
            value = value,
            index = SourceIndex(
              index = nameFromIndex,
              width = nameToIndex - nameFromIndex,
              fileURI = Some(fileURI)
            )
          )

        Tree.StringLiteral(
          value = s"\"$value\"",
          name = name,
          index = index
        )
    }
}<|MERGE_RESOLUTION|>--- conflicted
+++ resolved
@@ -1,19 +1,12 @@
 package org.alephium.ralph.lsp.access.compiler
 
 import fastparse._
-<<<<<<< HEAD
 import org.alephium.ralph.StatefulParser.whitespace
 import org.alephium.ralph.lsp.access.compiler.ast.Tree
 import org.alephium.ralph.lsp.access.compiler.message.SourceIndexExtra._
-import org.alephium.ralph.{SourceFileStatefulParser, SourceIndex}
+import org.alephium.ralph.{Ast, SourceFileStatefulParser, SourceIndex}
 
 import java.net.URI
-=======
-import org.alephium.ralph.StatefulParser.{rawContract, rawInterface, rawStruct, rawTxScript, whitespace}
-import org.alephium.ralph.lsp.access.compiler.ast.Tree
-import org.alephium.ralph.lsp.access.compiler.message.SourceIndexExtra._
-import org.alephium.ralph.{Ast, SourceIndex}
->>>>>>> 87ad6ee4
 
 /** Functions that extend ralphc's default parser */
 object RalphParserExtension {
@@ -145,16 +138,11 @@
    * This function is a clone of [[org.alephium.ralph.StatefulParser.multiContract]]
    * but without the requirement that it be the start of the file, so imports are allowed.
    * */
-<<<<<<< HEAD
   private def sourceStatement[Unknown: P](fileURI: URI): P[Tree.Source] = {
     val ralphParser =
       new SourceFileStatefulParser()(Some(fileURI))
 
-    P(Index ~~ (ralphParser.rawTxScript | ralphParser.rawContract | ralphParser.rawInterface) ~~ Index) map {
-=======
-  private def sourceStatement[Unknown: P]: P[Tree.Source] =
-    P(Index ~~ (rawTxScript | rawContract | rawInterface | rawStruct) ~~ Index) map {
->>>>>>> 87ad6ee4
+    P(Index ~~ (ralphParser.rawTxScript | ralphParser.rawContract | ralphParser.rawInterface | ralphParser.rawStruct) ~~ Index) map {
       case (fromIndex, code, toIndex) =>
         val ast =
           code match {
