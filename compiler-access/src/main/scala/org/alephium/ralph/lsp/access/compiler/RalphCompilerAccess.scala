--- conflicted
+++ resolved
@@ -35,13 +35,9 @@
 
   /** @inheritdoc */
   def compileContracts(contracts: Seq[Ast.ContractWithState],
-<<<<<<< HEAD
+                       structs: Seq[Ast.Struct],
                        options: CompilerOptions,
                        workspaceErrorURI: URI): Either[CompilerMessage.AnyError, (Array[CompiledContract], Array[CompiledScript])] =
-=======
-                       structs: Seq[Ast.Struct],
-                       options: CompilerOptions): Either[CompilerMessage.AnyError, (Array[CompiledContract], Array[CompiledScript])] =
->>>>>>> 87ad6ee4
     try {
       val multiContract =
         Ast.MultiContract(contracts, structs, None)
